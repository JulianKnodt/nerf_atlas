import torch
import torch.nn as nn
import torch.nn.functional as F
import random
import math

from .neural_blocks import ( SkipConnMLP, NNEncoder, FourierEncoder )
from .utils import ( autograd, eikonal_loss, dir_to_elev_azim, rotate_vector, thin_sigmoid )
import src.lights as lights
from .spherical_harmonics import eval_sh

def load(args, latent_size):
  if args.space_kind == "identity": space = IdentitySpace
  elif args.space_kind == "surface": space = SurfaceSpace
  else: raise NotImplementedError()

  kwargs = {
    "latent_size": latent_size,
    "out_features": args.feature_space,
    "normal": args.normal_kind,
    "space": space(),
  }
  if args.refl_kind == "basic":
    cons = Basic
    if args.light_kind is not None: kwargs["light"] = "elaz"
  elif args.refl_kind == "rusin": cons = Rusin
  elif args.refl_kind == "multi_rusin": cons = MultiRusin
  elif args.refl_kind == "view_dir" or args.refl_kind == "curr": cons = View
  elif args.refl_kind == "diffuse": cons = Diffuse
  elif args.refl_kind == "sph-har":
    cons = SphericalHarmonic
    kwargs["order"] = args.spherical_harmonic_order
  else: raise NotImplementedError(f"refl kind: {args.refl_kind}")
  # TODO assign view, normal, lighting here?
  refl = cons(**kwargs)

  if args.light_kind is not None and refl.can_use_light:
    light = lights.load(args)
    refl = LightAndRefl(refl=refl,light=light)

  return refl

# a combination of light and reflectance models
class LightAndRefl(nn.Module):
  def __init__(self, refl, light):
    super().__init__()
    self.refl = refl
    self.light = light
    self.spectrum = None

  @property
  def can_use_normal(self): return self.refl.can_use_normal
  @property
  def latent_size(self): return self.refl.latent_size

  def forward(self, x, view=None, normal=None, light=None, latent=None, mask=None):
    if light is None: light, _spectrum = self.light(x, mask)
    return self.refl(x, view, normal, light, latent)

class SurfaceSpace(nn.Module):
  def __init__(
    self,
    act=nn.LeakyReLU(),
    final_act=nn.Identity(),
  ):
    super().__init__()
    self.encode = SkipConnMLP(
      in_size=3, out=2, activation=act,
      num_layers=5, hidden_size=64,
    )
    self.act = activation
  def forward(self, x): return self.act(self.encode(x))
  @property
  def dims(self): return 2

class IdentitySpace(nn.Module):
  def __init__(self): super().__init__()
  def forward(self, x): return x
  @property
  def dims(self): return 3

class Reflectance(nn.Module):
  def __init__(
    self,
    act=torch.sigmoid,
    latent_size:int = 0,
    out_features:int = 3,
    spherical_harmonic_order:int = 0,

    # delete unused
    normal=None,
    light=None,
  ):
    super().__init__()
    self.sho = sho = spherical_harmonic_order
    self.latent_size = latent_size
    self.out_features = out_features * (sho + 1) * (sho + 1)

    self.act = act

  def forward(self, x, view,normal=None,light=None,latent=None): raise NotImplementedError()
  @property
  def can_use_normal(self): return False
  @property
  def can_use_light(self): return False

  def sph_ham(sh_coeffs, view):
    # not spherical harmonic coefficients
    if self.sho == 0: return sh_coeffs
    return eval_sh(
      self.sho,
      sh_coeffs.reshape(sh_coeffs.shape[:-1] + (self.out_features, -1)),
      F.normalize(view, dim=-1),
    )

def ident(x): return x
def empty(_): return None
def enc_norm_dir(kind=None):
  if kind is None: return 0, empty
  elif kind == "raw": return 3, ident
  elif kind == "elaz": return 2, dir_to_elev_azim
  else: raise NotImplementedError(f"enc_norm_dir: {kind}")

# basic reflectance takes a position and a direction and other components
class Basic(Reflectance):
  def __init__(
    self,
    space=None,

    view="elaz",
    normal=None,
    light=None,
    **kwargs,
  ):
    super().__init__(**kwargs)
    if space is None: space = IdentitySpace()
    view_dims, self.view_enc = enc_norm_dir(view)
    normal_dims, self.normal_enc = enc_norm_dir(normal)
    light_dims, self.light_enc = enc_norm_dir(light)
    in_size = view_dims + normal_dims + light_dims + space.dims
    self.mlp = SkipConnMLP(
      in_size=in_size, out=self.out_features, latent_size=self.latent_size,
      enc=FourierEncoder(input_dims=in_size),
      num_layers=5, hidden_size=128, xavier_init=True,
    )
    self.space = space

  @property
  def can_use_normal(self): return self.normal_enc != empty
  @property
  def can_use_light(self): return self.light_enc != empty

  def forward(self,x,view,normal=None,light=None,latent=None):
    x = self.space(x)
    view = self.view_enc(view)
    normal = self.normal_enc(normal)
    self.light_enc = empty
    light = self.light_enc(light)
    v = torch.cat([v for v in [x, view, normal, light] if v is not None], dim=-1)
    return self.act(self.mlp(v, latent))

# view reflectance takes a view direction and a latent vector, and nothing else.
class View(Reflectance):
  def __init__(
    self,
    space=None,

    view="elaz",
    **kwargs,
  ):
    super().__init__(**kwargs)
    view_dims, self.view_enc = enc_norm_dir(view)
    in_size = view_dims
    self.mlp = SkipConnMLP(
      in_size=in_size, out=self.out_features, latent_size=self.latent_size,
      enc=FourierEncoder(input_dims=in_size),
      num_layers=5, hidden_size=128, xavier_init=True,
    )
  def forward(self, x, view, normal=None, light=None, latent=None):
    v = self.view_enc(view)
    return self.act(self.mlp(v, latent))

class Diffuse(Reflectance):
  def __init__(
    self,
    space=None,

    **kwargs,
  ):
    super().__init__(**kwargs)
    if space is None: space = IdentitySpace()
    self.space = space

    in_size = space.dims
    self.diffuse_color = SkipConnMLP(
      in_size=in_size, out=self.out_features,
      latent_size=self.latent_size,
      enc=FourierEncoder(input_dims=in_size),
      num_layers=3, hidden_dims=64, xavier_init=True,
    )

  @property
  def can_use_normal(self): return True
  @property
  def can_use_light(self): return True

  def forward(self, x, view, normal, light):
    rgb = self.act(self.diffuse_color(self.space(x)))
    # TODO make this attentuation clamped to 0? Should be for realism.
    attenuation = (normal * light).sum(dim=-1, keepdim=True)
    return rgb * attenuation

class Rusin(Reflectance):
  def __init__(
    self,
    space=None,
    **kwargs,
  ):
    super().__init__(**kwargs)
    if space is None: space = IdentitySpace()
    _pos_size = space.dims
    #self.pos = SkipConnMLP(
    #  in_size=pos_size, out=3+32, latent_size=self.latent_size,
    #  enc=FourierEncoder(input_dims=pos_size),
    #  xavier_init=True,

    #  num_layers=5, hidden_size=256,
    #)
    rusin_size = 3
    self.rusin = SkipConnMLP(
      in_size=rusin_size, out=self.out_features, latent_size=self.latent_size,
      enc=FourierEncoder(input_dims=rusin_size),
      xavier_init=True,

      num_layers=3, hidden_size=256,
    )
    self.space = space

  @property
  def can_use_normal(self): return True
  @property
  def can_use_light(self): return True

  def forward(self, x, view, normal, light, latent=None):
    #raw_pos = self.pos(self.space(x), latent)
    #color, pos_latent = raw_pos[..., :3], raw_pos[..., 3:]

    # TODO would it be good to detach the normal? is it trying to fix the surface
    # to make it look better?
    frame = coordinate_system(normal)
    wo = to_local(frame, F.normalize(view, dim=-1))
    wi = to_local(frame, light)
    # have to move view and light into basis of normal
    rusin = rusin_params(wo, wi)
    # view dependent effects
    raw = self.rusin(rusin, latent)
    #v = self.sph_ham(raw, view)
    return F.leaky_relu(raw)

class MultiRusin(Reflectance):
  def __init__(
    self,
    space=None,
    n=5,
    **kwargs,
  ):
    super().__init__(**kwargs)
    if space is None: space = IdentitySpace()
    self.n = n
    pos_size = space.dims
    self.pos = SkipConnMLP(
      in_size=pos_size, out=n, latent_size=self.latent_size,
      enc=FourierEncoder(input_dims=pos_size),
      xavier_init=True,

      num_layers=3, hidden_size=128,
    )
    rusin_size = 3
    self.rusin = SkipConnMLP(
      in_size=rusin_size, out=self.out_features * n, latent_size=self.latent_size,
      enc=FourierEncoder(input_dims=rusin_size, freqs=64),
      xavier_init=True,

      num_layers=5, hidden_size=256,
    )
    self.space = space

  @property
  def can_use_normal(self): return True
  @property
  def can_use_light(self): return True

  def forward(self, x, view, normal, light, latent=None):
    # in theory, it makes more sense to have this be a softmax,
    # but in practice, having it be sigmoid works better for some reason.
    selects = self.pos(self.space(x), latent).sigmoid()

    # TODO would it be good to detach the normal? is it trying to fix the surface
    # to make it look better?
    frame = coordinate_system(normal)
    wo = to_local(frame, F.normalize(view, dim=-1))
    wi = to_local(frame, light)
    # have to move view and light into basis of normal
    rusin = rusin_params(wo, wi)
    # view dependent effects
    raw = self.rusin(rusin, latent)\
      .reshape(x.shape[:-1] + (self.n, self.out_features))\
      .sigmoid()
    return (raw * selects.unsqueeze(-1)).sum(dim=-2)

def nonzero_eps(v, eps: float=1e-7):
  # in theory should also be copysign of eps, but so small it doesn't matter
  # and torch.jit.script doesn't support it
  return torch.where(v.abs() < eps, torch.full_like(v, eps), v)

# assumes wo and wi are already in local coordinates
#@torch.jit.script
def rusin_params(wo, wi):
  wo = F.normalize(wo, eps=1e-6, dim=-1)
  wi = F.normalize(wi, eps=1e-6, dim=-1)
  e_1 = torch.tensor([0,1,0], device=wo.device, dtype=torch.float).expand_as(wo)
  e_2 = torch.tensor([0,0,1], device=wo.device, dtype=torch.float).expand_as(wo)

  H = F.normalize((wo + wi), eps=1e-6, dim=-1)

  cos_theta_h = H[..., 2]
  phi_h = torch.atan2(nonzero_eps(H[..., 1]), nonzero_eps(H[..., 0]))

  r = nonzero_eps(H[..., 1]).hypot(nonzero_eps(H[..., 0])).clamp(min=1e-6)
  c = (H[..., 0]/r).unsqueeze(-1)
  s = -(H[..., 1]/r).unsqueeze(-1)
  tmp = F.normalize(rotate_vector(wi, e_2, c, s), dim=-1)

  c = H[..., 2].unsqueeze(-1)
  s = -(1 - H[..., 2]).clamp(min=1e-6).sqrt().unsqueeze(-1)
  diff = F.normalize(rotate_vector(tmp, e_1, c, s), eps=1e-6, dim=-1)
  cos_theta_d = diff[..., 2]

  phi_d = torch.atan2(nonzero_eps(diff[..., 1]), nonzero_eps(diff[..., 0]))
  phi_d = phi_d.cos()
  #phi_d = torch.remainder(phi_d, math.pi)

  return torch.stack([phi_d, cos_theta_h, cos_theta_d], dim=-1)

# https://github.com/mitsuba-renderer/mitsuba2/blob/main/include/mitsuba/core/vector.h#L116
# had to be significantly modified in order to add numerical stability while back-propagating.
# returns a frame to be used for normalization
#@torch.jit.script
def coordinate_system(n):
  n = F.normalize(n, eps=1e-6, dim=-1)
  x, y, z = n.split(1, dim=-1)
  sign = torch.where(z >= 0, 1., -1.)
  s_z = sign + z
  a = -torch.where(
    s_z.abs() < 1e-6,
    torch.copysign(torch.tensor(1e-6, device=z.device), s_z),
    s_z,
  ).reciprocal()
  b = x * y * a

  s = torch.cat([
    (x * x * a * sign) + 1, b * sign, x * -sign,
  ], dim=-1)
  s = F.normalize(s, eps=1e-6, dim=-1)
  t = F.normalize(s.cross(n, dim=-1), eps=1e-6, dim=-1)
  s = F.normalize(n.cross(t, dim=-1), eps=1e-6, dim=-1)
  return torch.stack([s, t, n], dim=-1)

# frame: [..., 3, 3], wo: [..., 3], return a vector of wo in the reference frame
@torch.jit.script
def to_local(frame, wo):
  return F.normalize((frame * wo.unsqueeze(-1)).sum(dim=-2), eps=1e-7, dim=-1)

# Spherical Harmonics computes reflectance of a given viewing direction using the spherical
# harmonic basis.
class SphericalHarmonic(Reflectance):
  def __init__(
    self,
    space=None,
    order:int=2,
    view="elaz",

    **kwargs,
  ):
    super().__init__(**kwargs)
    assert(order >= 0 and order <= 4)
    in_size, self.view_enc = enc_norm_dir(view)
    self.order = order
    self.mlp = SkipConnMLP(
      in_size=in_size, out=self.out_features*((order+1)*(order+1)), latent_size=self.latent_size,
      enc=FourierEncoder(input_dims=in_size),
      num_layers=5, hidden_size=128, xavier_init=True,
    )
  def forward(self, x, view, normal=None, light=None, latent=None):
    v = self.view_enc(view)
    sh_coeffs = self.mlp(v, latent)
    rgb = eval_sh(
      self.order,
      sh_coeffs.reshape(sh_coeffs.shape[:-1] + (self.out_features, -1)),
      F.normalize(view, dim=-1),
    )
<<<<<<< HEAD
    return rgb.sigmoid()
=======
    return self.act(rgb)
>>>>>>> cf8fdf2f
<|MERGE_RESOLUTION|>--- conflicted
+++ resolved
@@ -399,8 +399,4 @@
       sh_coeffs.reshape(sh_coeffs.shape[:-1] + (self.out_features, -1)),
       F.normalize(view, dim=-1),
     )
-<<<<<<< HEAD
-    return rgb.sigmoid()
-=======
     return self.act(rgb)
->>>>>>> cf8fdf2f
