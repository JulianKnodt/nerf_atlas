import torch
import torch.nn as nn
import torch.nn.functional as F
import random

from .neural_blocks import ( SkipConnMLP, NNEncoder, FourierEncoder )
from .utils import ( autograd, eikonal_loss, dir_to_elev_azim, rotate_vector )
import src.lights as lights

def load(args, latent_size):
  if args.space_kind == "identity": space = IdentitySpace
  elif args.space_kind == "surface": space = SurfaceSpace
  else: raise NotImplementedError()

  kwargs = {
    "latent_size": latent_size,
    "out_features": args.feature_space,
    "normal": args.normal_kind,
    "space": space(),
  }
  if args.refl_kind == "basic":
    cons = Basic
    if args.light_kind is not None: kwargs["light"] = "elaz"
  elif args.refl_kind == "rusin": cons = Rusin
  elif args.refl_kind == "view_dir" or args.refl_kind == "curr": cons = View
  elif args.refl_kind == "diffuse": cons = Diffuse
  else: raise NotImplementedError(f"refl kind: {args.refl_kind}")
  # TODO assign view, normal, lighting here?
  refl = cons(**kwargs)

  if args.light_kind is not None and refl.can_use_light:
    light = lights.load(args)
    refl = LightAndRefl(refl=refl,light=light)

  return refl

# a combination of light and reflectance models
class LightAndRefl(nn.Module):
  def __init__(self, refl, light):
    super().__init__()
    self.refl = refl
    self.light = light
    self.spectrum = None

  @property
  def can_use_normal(self): return self.refl.can_use_normal
  def forward(self, x, view=None, normal=None, light=None, latent=None, mask=None):
    if light is None: light, _spectrum = self.light(x, mask)
    return self.refl(x, view, normal, light, latent)

class SurfaceSpace(nn.Module):
  def __init__(
    self,
    act=nn.LeakyReLU(),
    final_act=nn.Identity(),
  ):
    super().__init__()
    self.encode = SkipConnMLP(
      in_size=3, out=2, activation=act,
      num_layers=5, hidden_size=64,
    )
    self.act = activation
  def forward(self, x): return self.act(self.encode(x))
  @property
  def dims(self): return 2

class IdentitySpace(nn.Module):
  def __init__(self): super().__init__()
  def forward(self, x): return x
  @property
  def dims(self): return 3

class Reflectance(nn.Module):
  def __init__(
    self,
    act=torch.sigmoid,
    latent_size:int = 0,
    out_features:int = 3,

    # delete unused
    normal=None,
    light=None,
  ):
    super().__init__()
    self.act = act
    self.latent_size = latent_size
    self.out_features = out_features
  def forward(self, x, view,normal=None,light=None,latent=None): raise NotImplementedError()
  @property
  def can_use_normal(self): return False
  @property
  def can_use_light(self): return False

def ident(x): return x
def empty(_): return None
def enc_norm_dir(kind=None):
  if kind is None: return 0, empty
  elif kind == "raw": return 3, ident
  elif kind == "elaz": return 2, dir_to_elev_azim
  else: raise NotImplementedError(f"enc_norm_dir: {kind}")

# basic reflectance takes a position and a direction and other components
class Basic(Reflectance):
  def __init__(
    self,
    space=None,

    view="elaz",
    normal=None,
    light=None,
    **kwargs,
  ):
    super().__init__(**kwargs)
    if space is None: space = IdentitySpace()
    view_dims, self.view_enc = enc_norm_dir(view)
    normal_dims, self.normal_enc = enc_norm_dir(normal)
    light_dims, self.light_enc = enc_norm_dir(light)
    in_size = view_dims + normal_dims + light_dims + space.dims
    self.mlp = SkipConnMLP(
      in_size=in_size, out=self.out_features, latent_size=self.latent_size,
      enc=FourierEncoder(input_dims=in_size),
      num_layers=5, hidden_size=128, xavier_init=True,
    )
    self.space = space

  @property
  def can_use_normal(self): return self.normal_enc != empty
  @property
  def can_use_light(self): return self.light_enc != empty

  def forward(self,x,view,normal=None,light=None,latent=None):
    x = self.space(x)
    view = self.view_enc(view)
    normal = self.normal_enc(normal)
    self.light_enc = empty
    light = self.light_enc(light)
    v = torch.cat([v for v in [x, view, normal, light] if v is not None], dim=-1)
    return self.act(self.mlp(v, latent))

# view reflectance takes a view direction and a latent vector, and nothing else.
class View(Reflectance):
  def __init__(
    self,
    space=None,

    view="elaz",
    **kwargs,
  ):
    super().__init__(**kwargs)
    view_dims, self.view_enc = enc_norm_dir(view)
    in_size = view_dims
    self.mlp = SkipConnMLP(
      in_size=in_size, out=self.out_features, latent_size=self.latent_size,
      enc=FourierEncoder(input_dims=in_size),
      num_layers=5, hidden_size=128, xavier_init=True,
    )
  def forward(self, x, view, normal=None, light=None, latent=None):
    v = self.view_enc(view)
    return self.act(self.mlp(v, latent))

class Diffuse(Reflectance):
  def __init__(
    self,
    space=None,
    **kwargs,
  ):
    super().__init__(**kwargs)
    if space is None: space = IdentitySpace()
    self.space = space

    in_size = space.dims
    self.diffuse_color = SkipConnMLP(
      in_size=in_size, out=self.out_features,
      latent_size=self.latent_size,
      enc=FourierEncoder(input_dims=in_size),
      num_layers=3, hidden_dims=64, xavier_init=True,
    )

  @property
  def can_use_normal(self): return True
  @property
  def can_use_light(self): return True

  def forward(self, x, view, normal, light):
    rgb = self.act(self.diffuse_color(self.space(x)))
    # TODO make this attentuation clamped to 0? Should be for realism.
    attenuation = (normal * light).sum(dim=-1, keepdim=True)
    return rgb * attenuation

class Rusin(Reflectance):
  def __init__(
    self,
    space=None,
    **kwargs,
  ):
    super().__init__(**kwargs)
    if space is None: space = IdentitySpace()
    in_size = 3 + space.dims
    self.mlp = SkipConnMLP(
      in_size=in_size, out=self.out_features, latent_size=self.latent_size,
      enc=NNEncoder(input_dims=in_size),
      xavier_init=True,

      num_layers=6, hidden_size=512,
    )
    self.space = space

  @property
  def can_use_normal(self): return True
  @property
  def can_use_light(self): return True

  def forward(self, x, view, normal, light, latent=None):
    frame = coordinate_system(normal)
    wo = to_local(frame, view)
    wi = to_local(frame, light)
    # have to move view and light into basis of normal
    rusin = rusin_params(wo, wi)
    x = self.space(x)
    raw = self.mlp(torch.cat([x, rusin], dim=-1), latent)
<<<<<<< HEAD
    return ((raw/2).sin()+1)/2
=======
    return F.softplus(raw)
>>>>>>> 8620b2b7

def nonzero_eps(v, eps: float=1e-7):
  # in theory should also be copysign of eps, but so small it doesn't matter
  # and torch.jit.script doesn't support it
  return torch.where(v.abs() < eps, torch.full_like(v, eps), v)

# assumes wo and wi are already in local coordinates
#@torch.jit.script
def rusin_params(wo, wi):
  wo = F.normalize(wo, eps=1e-6, dim=-1)
  wi = F.normalize(wi, eps=1e-6, dim=-1)
  e_1 = torch.tensor([0,1,0], device=wo.device, dtype=torch.float).expand_as(wo)
  e_2 = torch.tensor([0,0,1], device=wo.device, dtype=torch.float).expand_as(wo)

  H = F.normalize((wo + wi), eps=1e-6, dim=-1)

  cos_theta_h = H[..., 2]
  phi_h = torch.atan2(nonzero_eps(H[..., 1]), nonzero_eps(H[..., 0]))

  r = nonzero_eps(H[..., 1]).hypot(nonzero_eps(H[..., 0])).clamp(min=1e-6)
  c = (H[..., 0]/r).unsqueeze(-1)
  s = -(H[..., 1]/r).unsqueeze(-1)
  tmp = F.normalize(rotate_vector(wi, e_2, c, s), dim=-1)

  c = H[..., 2].unsqueeze(-1)
  s = -(1 - H[..., 2]).clamp(min=1e-6).sqrt().unsqueeze(-1)
  diff = F.normalize(rotate_vector(tmp, e_1, c, s), eps=1e-6, dim=-1)
  cos_theta_d = diff[..., 2]

  # rather than do `% pi/2`, take `cos` since both are cyclic but cos has better
  # properties.
  cos_phi_d = torch.atan2(nonzero_eps(diff[..., 1]), nonzero_eps(diff[..., 0])).cos()

  return torch.stack([cos_phi_d, cos_theta_h, cos_theta_d], dim=-1)

# https://github.com/mitsuba-renderer/mitsuba2/blob/main/include/mitsuba/core/vector.h#L116
# had to be significantly modified in order to add numerical stability while back-propagating.
# returns a frame to be used for normalization
#@torch.jit.script
def coordinate_system(n):
  n = F.normalize(n, eps=1e-6, dim=-1)
  x, y, z = n.split(1, dim=-1)
  sign = torch.where(z >= 0, 1., -1.)
  s_z = sign + z
  a = -torch.where(
    s_z.abs() < 1e-6,
    torch.tensor(1e-6, device=z.device),
    s_z,
  ).reciprocal()
  b = x * y * a

  s = torch.cat([
    (x * x * a * sign) + 1, b * sign, x * -sign,
  ], dim=-1)
  s = F.normalize(s, eps=1e-6, dim=-1)
  t = F.normalize(s.cross(n, dim=-1), eps=1e-6, dim=-1)
  s = F.normalize(n.cross(t, dim=-1), eps=1e-6, dim=-1)
  return torch.stack([s, t, n], dim=-1)

# frame: [..., 3, 3], wo: [..., 3], return a vector of wo in the reference frame
#@torch.jit.script
def to_local(frame, wo):
  wo = wo.unsqueeze(-1)#.expand_as(frame) # TODO see if commenting out this expand_as works
  out = F.normalize((frame * wo).sum(dim=-2), eps=1e-7, dim=-1)
  return out
<|MERGE_RESOLUTION|>--- conflicted
+++ resolved
@@ -218,11 +218,7 @@
     rusin = rusin_params(wo, wi)
     x = self.space(x)
     raw = self.mlp(torch.cat([x, rusin], dim=-1), latent)
-<<<<<<< HEAD
-    return ((raw/2).sin()+1)/2
-=======
     return F.softplus(raw)
->>>>>>> 8620b2b7
 
 def nonzero_eps(v, eps: float=1e-7):
   # in theory should also be copysign of eps, but so small it doesn't matter
@@ -287,4 +283,4 @@
 def to_local(frame, wo):
   wo = wo.unsqueeze(-1)#.expand_as(frame) # TODO see if commenting out this expand_as works
   out = F.normalize((frame * wo).sum(dim=-2), eps=1e-7, dim=-1)
-  return out
+  return out